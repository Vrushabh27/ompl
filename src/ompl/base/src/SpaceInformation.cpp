--- conflicted
+++ resolved
@@ -108,23 +108,14 @@
 
 void ompl::base::SpaceInformation::setDefaultMotionValidator()
 {
-<<<<<<< HEAD
-    if (dynamic_cast<ReedsSheppStateSpace*>(stateSpace_.get()))
-         motionValidator_.reset(new ReedsSheppMotionValidator(this));
-     else if (dynamic_cast<DubinsStateSpace*>(stateSpace_.get()))
-         motionValidator_.reset(new DubinsMotionValidator(this));
-     else if (dynamic_cast<AtlasStateSpace*>(stateSpace_.get()))
-         motionValidator_.reset(new AtlasMotionValidator(this));
-     else
-         motionValidator_.reset(new DiscreteMotionValidator(this));
-=======
     if (dynamic_cast<ReedsSheppStateSpace *>(stateSpace_.get()))
         motionValidator_ = std::make_shared<ReedsSheppMotionValidator>(this);
     else if (dynamic_cast<DubinsStateSpace *>(stateSpace_.get()))
         motionValidator_ = std::make_shared<DubinsMotionValidator>(this);
+     else if (dynamic_cast<AtlasStateSpace*>(stateSpace_.get()))
+         motionValidator_ = std::make_shared<AtlasMotionValidator>(this);
     else
         motionValidator_ = std::make_shared<DiscreteMotionValidator>(this);
->>>>>>> 5b7b0fdc
 }
 
 void ompl::base::SpaceInformation::setValidStateSamplerAllocator(const ValidStateSamplerAllocator &vssa)
@@ -211,7 +202,6 @@
                                                            std::vector<State *> &states, unsigned int count,
                                                            bool endpoints, bool alloc) const
 {
-<<<<<<< HEAD
     // HACK for use by Atlas + X.
     AtlasStateSpace *atlas = dynamic_cast<AtlasStateSpace *>(stateSpace_.get());
     if (atlas)
@@ -226,10 +216,6 @@
     }
 
     // add 1 to the number of states we want to add between s1 & s2. This gives us the number of segments to split the motion into
-=======
-    // add 1 to the number of states we want to add between s1 & s2. This gives us the number of segments to split the
-    // motion into
->>>>>>> 5b7b0fdc
     count++;
 
     if (count < 2)
