--- conflicted
+++ resolved
@@ -58,21 +58,6 @@
     specs_.approximateSolutions = true;
     specs_.optimizingPaths = true;
     specs_.canReportIntermediateSolutions = true;
-<<<<<<< HEAD
-
-    goalBias_ = 0.05;
-    maxDistance_ = 0.0;
-    delayCC_ = true;
-    lastGoalMotion_ = NULL;
-
-    prune_ = false;
-    pruneStatesThreshold_ = 0.95;
-
-    iterations_ = 0;
-    collisionChecks_ = 0;
-    bestCost_ = base::Cost(std::numeric_limits<double>::quiet_NaN());
-=======
->>>>>>> 770a60bf
 
     Planner::declareParam<double>("range", this, &RRTstar::setRange, &RRTstar::getRange, "0.:1.:10000.");
     Planner::declareParam<double>("goal_bias", this, &RRTstar::setGoalBias, &RRTstar::getGoalBias, "0.:.05:1.");
@@ -356,7 +341,6 @@
             }
 
             if (prune_)
-<<<<<<< HEAD
             {
                 if (opt_->isCostBetterThan(costToGo(motion, false), bestCost_))
                 {
@@ -373,24 +357,6 @@
             }
             else
             {
-=======
-            {
-                if (opt_->isCostBetterThan(costToGo(motion, false), bestCost_))
-                {
-                    nn_->add(motion);
-                    motion->parent->children.push_back(motion);
-                }
-                else // If the new motion does not improve the best cost it is ignored.
-                {
-                    --statesGenerated;
-                    si_->freeState(motion->state);
-                    delete motion;
-                    continue;
-                }
-            }
-            else
-            {
->>>>>>> 770a60bf
                 // add motion to the tree
                 nn_->add(motion);
                 motion->parent->children.push_back(motion);
@@ -411,14 +377,7 @@
                     {
                         bool motionValid;
                         if (valid[i] == 0)
-<<<<<<< HEAD
-                        {
-                            ++collisionChecks_;
                             motionValid = si_->checkMotion(motion->state, nbh[i]->state);
-                        }
-=======
-                            motionValid = si_->checkMotion(motion->state, nbh[i]->state);
->>>>>>> 770a60bf
                         else
                             motionValid = (valid[i] == 1);
 
@@ -617,11 +576,7 @@
     data.properties["iterations INTEGER"] = boost::lexical_cast<std::string>(iterations_);
 }
 
-<<<<<<< HEAD
-std::string ompl::geometric::RRTstar::getIterationCount() const
-=======
 int ompl::geometric::RRTstar::pruneTree(const base::Cost pruneTreeCost)
->>>>>>> 770a60bf
 {
     const int tree_size = nn_->size();
     pruneScratchSpace_.newTree.reserve(tree_size);
@@ -658,12 +613,8 @@
     }
     return 0;
 }
-<<<<<<< HEAD
-std::string ompl::geometric::RRTstar::getCollisionCheckCount() const
-=======
 
 void ompl::geometric::RRTstar::deleteBranch(Motion *motion)
->>>>>>> 770a60bf
 {
     removeFromParent(motion);
 
@@ -683,78 +634,9 @@
         delete mto_delete;
     }
 }
-<<<<<<< HEAD
-std::string ompl::geometric::RRTstar::getBestCost() const
-{
-  return boost::lexical_cast<std::string>(bestCost_.v);
-}
-
-int ompl::geometric::RRTstar::pruneTree(const base::Cost pruneTreeCost)
-{
-    const int tree_size = nn_->size();
-    pruneScratchSpace_.newTree.reserve(tree_size);
-    pruneScratchSpace_.newTree.clear();
-    pruneScratchSpace_.toBePruned.reserve(tree_size);
-    pruneScratchSpace_.toBePruned.clear();
-    pruneScratchSpace_.candidates.clear();
-    pruneScratchSpace_.candidates.push_back(startMotion_);
-    std::size_t j = 0;
-    while (j != pruneScratchSpace_.candidates.size())
-    {
-        Motion *candidate = pruneScratchSpace_.candidates[j++];
-        if (opt_->isCostBetterThan(pruneTreeCost, costToGo(candidate)))
-            pruneScratchSpace_.toBePruned.push_back(candidate);
-        else
-        {
-            pruneScratchSpace_.newTree.push_back(candidate);
-            pruneScratchSpace_.candidates.insert(pruneScratchSpace_.candidates.end(),
-                candidate->children.begin(), candidate->children.end());
-        }
-    }
-
-    // To create the new nn takes one order of magnitude in time more than just checking how many
-    // states would be pruned. Therefore, only prune if it removes a significant amount of states.
-    if ((double)pruneScratchSpace_.newTree.size() / tree_size < pruneStatesThreshold_)
-    {
-        for (std::size_t i = 0; i < pruneScratchSpace_.toBePruned.size(); ++i)
-            deleteBranch(pruneScratchSpace_.toBePruned[i]);
-
-        nn_->clear();
-        nn_->add(pruneScratchSpace_.newTree);
-
-        return (tree_size - pruneScratchSpace_.newTree.size());
-    }
-    return 0;
-}
-
-void ompl::geometric::RRTstar::deleteBranch(Motion *motion)
-{
-    removeFromParent(motion);
-
-    std::vector<Motion *>& toDelete = pruneScratchSpace_.candidates;
-    toDelete.clear();
-    toDelete.push_back(motion);
-
-    while (!toDelete.empty())
-    {
-        Motion *mto_delete = toDelete.back();
-        toDelete.pop_back();
-
-        for(std::size_t i = 0; i < mto_delete->children.size(); ++i)
-            toDelete.push_back(mto_delete->children[i]);
-
-        si_->freeState(mto_delete->state);
-        delete mto_delete;
-    }
-}
 
 ompl::base::Cost ompl::geometric::RRTstar::costToGo(const Motion *motion, const bool shortest) const
 {
-=======
-
-ompl::base::Cost ompl::geometric::RRTstar::costToGo(const Motion *motion, const bool shortest) const
-{
->>>>>>> 770a60bf
     base::Cost costToCome;
     if (shortest)
         costToCome = opt_->motionCost(startMotion_->state, motion->state); // h_s
