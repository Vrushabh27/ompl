--- conflicted
+++ resolved
@@ -49,12 +49,8 @@
     maxDistance_ = 0.0;
 
     Planner::declareParam<double>("range", this, &RRTConnect::setRange, &RRTConnect::getRange, "0.:1.:10000.");
-<<<<<<< HEAD
-    connectionPoint_ = std::make_pair<base::State*, base::State*>(NULL, NULL);
+    connectionPoint_ = std::make_pair<base::State*, base::State*>(nullptr, nullptr);
     distanceBetweenTrees_ = std::numeric_limits<double>::infinity();
-=======
-    connectionPoint_ = std::make_pair<base::State*, base::State*>(nullptr, nullptr);
->>>>>>> 380c307b
 }
 
 ompl::geometric::RRTConnect::~RRTConnect()
@@ -83,6 +79,7 @@
     if (tStart_)
     {
         tStart_->list(motions);
+        // TODO (cav2): remove debug code.
         if (tStart_->size() != motions.size())
         {
             OMPL_DEBUG("RRTConnect::freeMemory(): tStart_->list() is exhibiting a bug.");
@@ -111,6 +108,7 @@
     if (tGoal_)
     {
         tGoal_->list(motions);
+        // TODO (cav2): see above.
         if (tGoal_->size() != motions.size())
         {
             OMPL_DEBUG("RRTConnect::freeMemory(): tGoal_->list() is exhibiting a bug.");
@@ -146,12 +144,8 @@
         tStart_->clear();
     if (tGoal_)
         tGoal_->clear();
-<<<<<<< HEAD
-    connectionPoint_ = std::make_pair<base::State*, base::State*>(NULL, NULL);
+    connectionPoint_ = std::make_pair<base::State*, base::State*>(nullptr, nullptr);
     distanceBetweenTrees_ = std::numeric_limits<double>::infinity();
-=======
-    connectionPoint_ = std::make_pair<base::State*, base::State*>(nullptr, nullptr);
->>>>>>> 380c307b
 }
 
 ompl::geometric::RRTConnect::GrowState ompl::geometric::RRTConnect::growTree(TreeData &tree, TreeGrowingInfo &tgi, Motion *rmotion)
@@ -270,6 +264,7 @@
     if (!sampler_)
         sampler_ = si_->allocStateSampler();
 
+    // TODO (cav2): delete.
     //static bool first = true;
     //if (first)
     //    dynamic_cast<ompl::base::AtlasStateSampler*>(sampler_.get())->rng_.setLocalSeed(877369881);
@@ -317,7 +312,7 @@
         sampler_->sampleUniform(rstate);
 
         GrowState gs = growTree(tree, tgi, rmotion);
-        
+
         if (gs != TRAPPED)
         {
             /* remember which motion was just added */
